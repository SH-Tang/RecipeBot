﻿// Copyright (C) 2022 Dennis Tang. All rights reserved.
//
// This file is part of RecipeBot.
//
// RecipeBot is free software: you can redistribute it and/or modify
// it under the terms of the GNU General Public License as published by
// the Free Software Foundation, either version 3 of the License, or
// (at your option) any later version.
// 
// This program is distributed in the hope that it will be useful,
// but WITHOUT ANY WARRANTY; without even the implied warranty of
// MERCHANTABILITY or FITNESS FOR A PARTICULAR PURPOSE. See the
// GNU General Public License for more details.
//
// You should have received a copy of the GNU General Public License
// along with this program. If not, see <http://www.gnu.org/licenses/>.

using System;
using System.Collections.Generic;
using System.Threading.Tasks;
using Common.Utils;
using Discord.Common.Services;
using RecipeBot.Discord.Controllers;
using RecipeBot.Domain.Exceptions;
using RecipeBot.Domain.Repositories;
using RecipeBot.Domain.Repositories.Data;
using RecipeBot.Properties;
using RecipeBot.Services;

namespace RecipeBot.Controllers;

/// <summary>
/// A concrete implementation of the <see cref="IRecipeTagEntriesController"/>.
/// </summary>
public class RecipeTagEntriesController : ControllerBase, IRecipeTagEntriesController
{
    private static readonly string header = $"{"Id",-3} {"Tag",-50} ";

    private readonly DataEntryCollectionMessageFormattingService<RecipeTagRepositoryEntityData> messageFormattingService;
    private readonly IRecipeTagRepository repository;

    /// <summary>
    /// Creates a new instance of <see cref="RecipeTagEntriesController"/>.
    /// </summary>
    /// <param name="limitProvider">The limit provider to retrieve the message character limits from.</param>
    /// <param name="repository">The repository to handle with the persistence of recipe entries.</param>
    /// <param name="logger">The logger to log with.</param>
    /// <exception cref="ArgumentNullException">Thrown when any parameter is <c>null</c>.</exception>
    public RecipeTagEntriesController(IMessageCharacterLimitProvider limitProvider,
                                      IRecipeTagRepository repository, ILoggingService logger) : base(logger)
    {
        limitProvider.IsNotNull(nameof(limitProvider));
        repository.IsNotNull(nameof(repository));

        messageFormattingService = new DataEntryCollectionMessageFormattingService<RecipeTagRepositoryEntityData>(
            limitProvider, header, entry => $"{entry.EntityId,-3} {entry.Tag,-50}");
        this.repository = repository;
    }

    public async Task<ControllerResult<IReadOnlyList<string>>> ListAllTagsAsync()
    {
        IReadOnlyList<RecipeTagRepositoryEntityData> tags = await repository.LoadRecipeTagEntriesAsync();

        return ControllerResult<IReadOnlyList<string>>.CreateControllerResultWithValidResult(
            messageFormattingService.CreateMessages(tags, Resources.RecipeTagEntriesController_No_saved_tags_are_found));
    }

    public async Task<ControllerResult<string>> DeleteTagAsync(long idToDelete)
    {
        try
        {
            RecipeTagRepositoryEntityData deletedTag = await repository.DeleteTagAsync(idToDelete);

            return ControllerResult<string>.CreateControllerResultWithValidResult(string.Format(Resources.RecipeTagEntriesController_DeleteTagAsync_Tag_0_with_Id_1_was_successfully_deleted,
                                                                                                deletedTag.Tag, deletedTag.EntityId));
        }
        catch (RepositoryDataDeleteException e)
        {
<<<<<<< HEAD
            logger.LogError(e);
            return ControllerResult<string>.CreateControllerResultWithError(e.Message);
=======
            return await HandleException<string>(e);
>>>>>>> e1715918
        }
    }
}<|MERGE_RESOLUTION|>--- conflicted
+++ resolved
@@ -76,12 +76,7 @@
         }
         catch (RepositoryDataDeleteException e)
         {
-<<<<<<< HEAD
-            logger.LogError(e);
-            return ControllerResult<string>.CreateControllerResultWithError(e.Message);
-=======
-            return await HandleException<string>(e);
->>>>>>> e1715918
+            return HandleException<string>(e);
         }
     }
 }
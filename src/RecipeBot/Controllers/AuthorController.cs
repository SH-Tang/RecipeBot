--- conflicted
+++ resolved
@@ -86,7 +86,7 @@
         }
         catch (RepositoryDataDeleteException e)
         {
-            return await HandleException<string>(e);
+            return HandleException<string>(e);
         }
     }
 
@@ -114,18 +114,8 @@
         IReadOnlyCollection<AuthorRepositoryEntityData> entries = await repository.LoadAuthorsAsync();
         IEnumerable<AuthorEntryRow> rows = await CreateRows(entries);
 
-<<<<<<< HEAD
-            return ControllerResult<IReadOnlyList<string>>.CreateControllerResultWithValidResult(
-                messageFormattingService.CreateMessages(rows, Resources.AuthorController_GetAuthors_No_saved_authors_are_found));
-        }
-        catch (RepositoryDataLoadException e)
-        {
-            return HandleException<IReadOnlyList<string>>(e);
-        }
-=======
         return ControllerResult<IReadOnlyList<string>>.CreateControllerResultWithValidResult(
             messageFormattingService.CreateMessages(rows, Resources.AuthorController_GetAuthors_No_saved_authors_are_found));
->>>>>>> 7e92ca23
     }
 
     private async Task<IEnumerable<AuthorEntryRow>> CreateRows(IEnumerable<AuthorRepositoryEntityData> entries)
